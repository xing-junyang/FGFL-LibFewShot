--- conflicted
+++ resolved
@@ -124,20 +124,15 @@
         episode_size = 1 if self.model_type == ModelType.FINETUNING else self.config["episode_size"]
 
         end = time()
-<<<<<<< HEAD
-        log_scale = 1 if self.config["n_gpu"] == 0 else self.config["n_gpu"]
-        for batch_idx, batch in enumerate(self.train_loader):
-            if self.rank == 0:
-                self.writer.set_step(epoch_idx * len(self.train_loader) + batch_idx * episode_size)
-=======
+        log_scale = 1 if self.config["n_gpu"] == 0 else self.config["n_gpu"]            
 
         prefetcher = data_prefetcher(self.train_loader)
         batch = prefetcher.next()
         batch_idx = -1
         while batch is not None:
             batch_idx += 1
-            self.writer.set_step(epoch_idx * len(self.train_loader) + batch_idx * episode_size)
->>>>>>> 9e9f7019
+            if self.rank == 0:
+                self.writer.set_step(epoch_idx * len(self.train_loader) + batch_idx * episode_size)
 
             # visualize the weight
             if self.rank==0 and self.config["log_paramerter"]:
@@ -226,26 +221,18 @@
         enable_grad = self.model_type != ModelType.METRIC
         log_scale = 1 if self.config["n_gpu"] == 0 else self.config["n_gpu"]
         with torch.set_grad_enabled(enable_grad):
-<<<<<<< HEAD
-            for batch_idx, batch in enumerate(self.test_loader if is_test else self.val_loader):
-                if self.rank == 0:
-                    self.writer.set_step(
-                        int(
-                            (epoch_idx * len(self.test_loader) + batch_idx * episode_size)
-                            * self.config["tb_scale"]
-                        )
-=======
             loader = self.test_loader if is_test else self.val_loader
             prefetcher = data_prefetcher(loader)
             batch = prefetcher.next()
             batch_idx = -1
             while batch is not None:
                 batch_idx += 1
-                self.writer.set_step(
-                    int(
-                        (epoch_idx * len(loader) + batch_idx * episode_size)
-                        * self.config["tb_scale"]
->>>>>>> 9e9f7019
+                if self.rank == 0:
+                    self.writer.set_step(
+                        int(
+                            (epoch_idx * len(loader) + batch_idx * episode_size)
+                            * self.config["tb_scale"]
+                        )
                     )
 
                 meter.update("data_time", time() - end)
@@ -266,11 +253,7 @@
 
                 if self.rank == 0 and (((batch_idx + 1) % self.config["log_interval"] == 0) or (
                     batch_idx + 1
-<<<<<<< HEAD
-                ) * episode_size >= len(self.train_loader)):
-=======
-                ) * episode_size >= len(loader):
->>>>>>> 9e9f7019
+                ) * episode_size >= len(loader)):
                     info_str = (
                         "Epoch-({}): [{}/{}]\t"
                         "Time {:.3f} ({:.3f})\t"
@@ -278,13 +261,8 @@
                         "Data {:.3f} ({:.3f})\t"
                         "Acc@1 {:.3f} ({:.3f})".format(
                             epoch_idx,
-<<<<<<< HEAD
-                            (batch_idx + 1) * episode_size * log_scale,
-                            len(self.train_loader) * log_scale,
-=======
                             (batch_idx + 1) * episode_size,
                             len(loader),
->>>>>>> 9e9f7019
                             meter.last("batch_time"),
                             meter.avg("batch_time"),
                             meter.last("calc_time"),
@@ -297,16 +275,12 @@
                     )
                     self.logger.info(info_str)
                 end = time()
-<<<<<<< HEAD
+
+                batch = prefetcher.next()
         if self.distribute:
             self.model.module.reverse_setting_info()
         else:
             self.model.reverse_setting_info()
-=======
-
-                batch = prefetcher.next()
-        self.model.reverse_setting_info()
->>>>>>> 9e9f7019
         return meter.avg("acc1")
 
     def _init_files(self, config):
